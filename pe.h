--- conflicted
+++ resolved
@@ -374,45 +374,10 @@
 	//IMAGE_TLS_DIRECTORY32 *tls_ptr;
 	IMAGE_RESOURCE_DIRECTORY *rsrc_ptr;
 	IMAGE_RESOURCE_DIRECTORY_ENTRY **rsrc_entries_ptr;
-<<<<<<< HEAD
-
-=======
->>>>>>> e3ed83de
 } PE_FILE;
 
 #pragma pack(pop)
 
-<<<<<<< HEAD
-static const RESOURCE_ENTRY resource_types[] =
-{
-	{"RT_CURSOR", 1},
-	{"RT_BITMAP", 2},
-	{"RT_ICON", 3},
-	{"RT_MENU", 4},
-	{"RT_DIALOG", 5},
-	{"RT_STRING", 6},
-	{"RT_FONTDIR", 7},
-	{"RT_FONT", 8},
-	{"RT_ACCELERATOR", 9},
-	{"RT_RCDATA", 10},
-	{"RT_MESSAGETABLE", 11},
-	{"RT_GROUP_CURSOR", 12},
-	{"RT_GROUP_ICON", 14},
-	{"RT_VERSION", 16},
-	{"RT_DLGINCLUDE", 17},
-	{"RT_PLUGPLAY", 19},
-	{"RT_VXD", 20},
-	{"RT_ANICURSOR", 21},
-	{"RT_ANIICON", 22},
-	{"RT_HTML", 23},
-	{"RT_MANIFEST", 24},
-	{"RT_DLGINIT", 240},
-	{"RT_TOOLBAR", 241}
-};
-
-
-=======
->>>>>>> e3ed83de
 // wrappers
 void *xmalloc(size_t size);
 
